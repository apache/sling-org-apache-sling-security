/*
 * Licensed to the Apache Software Foundation (ASF) under one or more
 * contributor license agreements.  See the NOTICE file distributed with
 * this work for additional information regarding copyright ownership.
 * The ASF licenses this file to You under the Apache License, Version 2.0
 * (the "License"); you may not use this file except in compliance with
 * the License.  You may obtain a copy of the License at
 *
 *      http://www.apache.org/licenses/LICENSE-2.0
 *
 * Unless required by applicable law or agreed to in writing, software
 * distributed under the License is distributed on an "AS IS" BASIS,
 * WITHOUT WARRANTIES OR CONDITIONS OF ANY KIND, either express or implied.
 * See the License for the specific language governing permissions and
 * limitations under the License.
 */
package org.apache.sling.security.impl;

import java.io.IOException;
import java.io.PrintWriter;
import java.net.Inet4Address;
import java.net.Inet6Address;
import java.net.InetAddress;
import java.net.MalformedURLException;
import java.net.NetworkInterface;
import java.net.SocketException;
import java.net.URL;
import java.util.ArrayList;
import java.util.Arrays;
import java.util.Enumeration;
import java.util.HashSet;
import java.util.List;
import java.util.Set;
import java.util.regex.Pattern;
import javax.servlet.FilterChain;
import javax.servlet.FilterConfig;
import javax.servlet.ServletException;
import javax.servlet.ServletRequest;
import javax.servlet.ServletResponse;
import javax.servlet.http.HttpServletRequest;
import javax.servlet.http.HttpServletResponse;

import org.osgi.service.component.annotations.Activate;
import org.osgi.service.component.annotations.Component;
import org.osgi.service.http.whiteboard.HttpWhiteboardConstants;
import org.osgi.service.http.whiteboard.Preprocessor;
import org.osgi.service.metatype.annotations.AttributeDefinition;
import org.osgi.service.metatype.annotations.Designate;
import org.osgi.service.metatype.annotations.ObjectClassDefinition;
import org.slf4j.Logger;
import org.slf4j.LoggerFactory;

@Component(
        service = Preprocessor.class,
        property = {
                HttpWhiteboardConstants.HTTP_WHITEBOARD_CONTEXT_SELECT + "=(" + HttpWhiteboardConstants.HTTP_WHITEBOARD_CONTEXT_NAME + "=*)",
                "felix.webconsole.label=slingreferrerfilter",
                "felix.webconsole.title=Sling Referrer Filter",
                "felix.webconsole.configprinter.modes=always"
        }
)
@Designate(ocd = ReferrerFilter.Config.class)
public class ReferrerFilter implements Preprocessor {

    /**
     * Request header providing the clients user agent information used
     * by {@link #isBrowserRequest(HttpServletRequest)} to decide whether
     * a request is probably sent by a browser or not.
     */
    private static final String USER_AGENT = "User-Agent";

    /**
     * String contained in a {@link #USER_AGENT} header indicating a Mozilla
     * class browser. Examples of such browsers are Firefox (generally Gecko
     * based browsers), Safari, Chrome (probably generally WebKit based
     * browsers), and Microsoft IE.
     */
    private static final String BROWSER_CLASS_MOZILLA = "Mozilla";

    /**
     * String contained in a {@link #USER_AGENT} header indicating a Opera class
     * browser. The only known browser in this class is the Opera browser.
     */
    private static final String BROWSER_CLASS_OPERA = "Opera";

    /**
     * Logger.
     */
    private final Logger logger = LoggerFactory.getLogger(this.getClass());

    @ObjectClassDefinition(
            name = "Apache Sling Referrer Filter",
            description = "Request filter checking the referrer of modification requests and denying request with a 403 in case the referrer is not allowed"
    )
    public @interface Config {

        /**
         * Allow empty property.
         */
        @AttributeDefinition(
                name = "Allow Empty",
                description = "Allow an empty or missing referrer"
        )
        boolean allow_empty() default false;

        /**
         * Bypass the referrer check when evaluating requests with an Origin header.
         */
        @AttributeDefinition(name = "Bypass with Origin", description = "Bypass the referrer check when evaluating requests with an Origin header. Another check should be performed to validate the CORS Headers")
        boolean bypass_with_origin() default false;

        /**
         * Allow referrer uri hosts property.
         */
        @AttributeDefinition(
                name = "Allow Hosts",
                description = "List of allowed hosts for the referrer which are added to the list of default hosts. "
                        + "It is matched against the full referrer URL in the format \"<scheme>://<host>:<port>\". "
                        + "If port is 0, it is not taken into consideration. The default list contains all host names "
                        + "and IPs bound to all NICs found in the system plus \"localhost\", \"127.0.0.1\", \"[::1]\" for protocols \"http\" and \"https\". "
                        + "If given value does not have a \":\" entries for both http and https are transparently generated."
        )
        String[] allow_hosts() default {};

        /**
         * Allow referrer regex hosts property
         */
        @AttributeDefinition(
                name = "Allow Regexp Host",
                description = "List of allowed regular expression for the referrer. "
                        + "It is matched against the full referrer URL in the format \"<scheme>://<host>:<port>\". "
                        + "Evaluated in addition to the default list and the given allowed hosts (see above)!"
        )
        String[] allow_hosts_regexp() default {};

        /**
         * Filtered methods property
         */
        @AttributeDefinition(
                name = "Filter Methods",
                description = "These methods are filtered by the filter"
        )
        String[] filter_methods() default {"POST", "PUT", "DELETE", "COPY", "MOVE"};

        /**
         * Excluded regexp user agents property
         */
        @AttributeDefinition(
                name = "Exclude Regexp User Agent",
                description = "List of regexp for user agents not to check the referrer"
        )
        String[] exclude_agents_regexp() default {};

        /**
         * Excluded the configured paths from the referrer check
         */
        @AttributeDefinition(
                name = "Exclude Paths",
                description = "List of paths for which not to check the referrer"
        )
        String[] exclude_paths() default {};
    }


    /**
     * Do we allow empty referrer?
     */
    private final boolean allowEmpty;

    /**
     * Do we allow if Origin is set
     */
    private boolean bypassWithOrigin;

    /** Allowed uri referrers */
    private final URL[] allowedUriReferrers;

    /** Allowed regexp referrers */
    private final Pattern[] allowedRegexReferrers;

    /** Methods to be filtered. */
    private final String[] filterMethods;

    /** User agents to be excluded */
    private final Pattern[] excludedRegexUserAgents;

    /** Paths to be excluded */
    private final String[] excludedPaths;

    /**
     * Create a default list of referrers
     */
    private Set<String> getDefaultAllowedReferrers() {
        final Set<String> referrers = new HashSet<>();
        try {
            final Enumeration<NetworkInterface> ifaces = NetworkInterface.getNetworkInterfaces();

            while (ifaces.hasMoreElements()) {
                final NetworkInterface iface = ifaces.nextElement();
                logger.info("Adding Allowed referers for Interface: {}", iface.getDisplayName());
                final Enumeration<InetAddress> ias = iface.getInetAddresses();
                while (ias.hasMoreElements()) {
                    final InetAddress ia = ias.nextElement();
                    final String address = ia.getHostAddress().trim().toLowerCase();
                    if (ia instanceof Inet4Address) {
                        referrers.add("http://" + address + ":0");
                        referrers.add("https://" + address + ":0");
                    }
                    if (ia instanceof Inet6Address) {
                        referrers.add("http://[" + address + "]" + ":0");
                        referrers.add("https://[" + address + "]" + ":0");
                    }
                }
            }
        } catch (final SocketException se) {
            logger.error("Unable to detect network interfaces", se);
        }
        referrers.add("http://localhost" + ":0");
        referrers.add("http://127.0.0.1" + ":0");
        referrers.add("http://[::1]" + ":0");
        referrers.add("https://localhost" + ":0");
        referrers.add("https://127.0.0.1" + ":0");
        referrers.add("https://[::1]" + ":0");

        return referrers;
    }

    private void add(final List<URL> urls, final String ref) {
        try {
            final URL u = new URL(ref);
            urls.add(u);
        } catch (final MalformedURLException mue) {
            logger.warn("Unable to create URL from {} : {}", ref, mue.getMessage());
        }
    }

    /**
     * Create URLs out of the uri referrer set
     */
    private URL[] createReferrerUrls(final Set<String> referrers) {
        final List<URL> urls = new ArrayList<>();

        for (final String ref : referrers) {
            final int pos = ref.indexOf("://");
            // valid url?
            if (pos != -1) {
                this.add(urls, ref);
            } else {
                this.add(urls, "http://" + ref + ":0");
                this.add(urls, "https://" + ref + ":0");
            }
        }
        return urls.toArray(new URL[0]);
    }

    /**
     * Create Patterns out of the regular expression referrer list
     */
    private Pattern[] createRegexPatterns(final String[] regexps) {
        final List<Pattern> patterns = new ArrayList<>();
        if (regexps != null) {
            for (final String regexp : regexps) {
                try {
                    final Pattern pattern = Pattern.compile(regexp);
                    patterns.add(pattern);
                } catch (final Exception e) {
                    logger.warn("Unable to create Pattern from {} : {}", regexp, e.getMessage());
                }
            }
        }
        return patterns.toArray(new Pattern[0]);
    }

    @Activate
    public ReferrerFilter(final Config config) {
        this.allowEmpty = config.allow_empty();
        this.bypassWithOrigin = config.bypass_with_origin();
        this.allowedRegexReferrers = createRegexPatterns(config.allow_hosts_regexp());
        this.excludedRegexUserAgents = createRegexPatterns(config.exclude_agents_regexp());
        this.excludedPaths = config.exclude_paths();

        final Set<String> allowUriReferrers = getDefaultAllowedReferrers();
        if (config.allow_hosts() != null) {
            allowUriReferrers.addAll(Arrays.asList(config.allow_hosts()));
        }
        this.allowedUriReferrers = createReferrerUrls(allowUriReferrers);

        String[] methods = config.filter_methods();
        if (methods != null) {
            final List<String> values = new ArrayList<>();
            for (final String m : methods) {
                if (m != null && m.trim().length() > 0) {
                    values.add(m.trim().toUpperCase());
                }
            }
            if (values.isEmpty()) {
                methods = null;
            } else {
                methods = values.toArray(new String[values.size()]);
            }
        }
        this.filterMethods = methods;
    }

    private boolean isModification(final HttpServletRequest req) {
        final String method = req.getMethod();
        if (filterMethods != null) {
            for (final String m : filterMethods) {
                if (m.equals(method)) {
                    return true;
                }
            }
        }
        return false;
    }

    @Override
    public void doFilter(final ServletRequest req,
                         final ServletResponse res,
                         final FilterChain chain)
            throws IOException, ServletException {
        if (req instanceof HttpServletRequest && res instanceof HttpServletResponse) {
            final HttpServletRequest request = (HttpServletRequest) req;

            // is this a modification request from a browser
            if (this.isBrowserRequest(request) && this.isModification(request)) {
                if (!this.isValidRequest(request)) {
                    final HttpServletResponse response = (HttpServletResponse) res;
                    // we use 403
                    response.sendError(403);
                    return;
                }
            }
        }
        chain.doFilter(req, res);
    }

    static final class HostInfo {
        String host;
        String scheme;
        int port;

        String toURI() {
            return scheme + "://" + host + ":" + port;
        }
    }

    HostInfo getHost(final String referrer) {
        final int startPos = referrer.indexOf("://") + 3;
        if (startPos == 2 || startPos == referrer.length()) {
            // we consider this illegal
            return null;
        }
        final HostInfo info = new HostInfo();
        info.scheme = referrer.substring(0, startPos - 3);

        final int paramStart = referrer.indexOf('?');
        final String hostAndPath = (paramStart == -1 ? referrer : referrer.substring(0, paramStart));
        final int endPos = hostAndPath.indexOf('/', startPos);
        final String hostPart = (endPos == -1 ? hostAndPath.substring(startPos) : hostAndPath.substring(startPos, endPos));
        final int hostNameStart = hostPart.indexOf('@') + 1;
        final int hostNameEnd = hostPart.lastIndexOf(':');
        if (hostNameEnd < hostNameStart) {
            info.host = hostPart.substring(hostNameStart);
            if (info.scheme.equals("http")) {
                info.port = 80;
            } else if (info.scheme.equals("https")) {
                info.port = 443;
            }
        } else {
            info.host = hostPart.substring(hostNameStart, hostNameEnd);
            info.port = Integer.valueOf(hostPart.substring(hostNameEnd + 1));
        }
        return info;
    }

    boolean isValidRequest(final HttpServletRequest request) {
<<<<<<< HEAD
        final String origin = request.getHeader("origin");
        if (origin != null && origin.trim().length() != 0 && this.bypassWithOrigin) {
            return true;
        }
=======
        // ignore referrer check if the request matches any of the configured excluded path.
        if (isExcludedPath(request)) {
            return true;
        }
        
>>>>>>> 86415258
        final String referrer = request.getHeader("referer");
        // check for missing/empty referrer
        if (referrer == null || referrer.trim().length() == 0) {
            if (!this.allowEmpty) {
                this.logger.info("Rejected empty referrer header for {} request to {}", request.getMethod(), request.getRequestURI());
            }
            return this.allowEmpty;
        }
        // check for relative referrer - which is always allowed
        if (!referrer.contains(":/")) {
            return true;
        }

        final HostInfo info = getHost(referrer);
        if (info == null) {
            // if this is invalid we just return invalid
            this.logger.info("Rejected illegal referrer header for {} request to {} : {}", request.getMethod(), request.getRequestURI(), referrer);
            return false;
        }

        // allow the request if the host name of the referrer is
        // the same as the request's host name
        if (info.host.equals(request.getServerName())) {
            return true;
        }

        // allow the request if the referrer matches any of the allowed referrers
        boolean valid = isValidUriReferrer(info) || isValidRegexReferrer(info);

        if (!valid) {
            this.logger.info("Rejected referrer header for {} request to {} : {}", request.getMethod(), request.getRequestURI(), referrer);
        }
        return valid;
    }

    /**
     * @see javax.servlet.Filter#init(javax.servlet.FilterConfig)
     */
    @Override
    public void init(final FilterConfig config) throws ServletException {
        // nothing to do
    }

    /**
     * @see javax.servlet.Filter#destroy()
     */
    @Override
    public void destroy() {
        // nothing to do
    }

    /**
     * @param hostInfo The hostInfo to check for validity
     * @return <code>true</code> if the hostInfo matches any of the allowed URI referrer.
     */
    private boolean isValidUriReferrer(HostInfo hostInfo) {
        for (final URL ref : this.allowedUriReferrers) {
            if (hostInfo.host.equals(ref.getHost()) && hostInfo.scheme.equals(ref.getProtocol())) {
                if (ref.getPort() == 0 || hostInfo.port == ref.getPort()) {
                    return true;
                }
            }
        }
        return false;
    }

    /**
     * @param hostInfo The hostInfo to check for validity
     * @return <code>true</code> if the hostInfo matches any of the allowed regexp referrer.
     */
    private boolean isValidRegexReferrer(HostInfo hostInfo) {
        for (final Pattern ref : this.allowedRegexReferrers) {
            String url = hostInfo.toURI();
            if (ref.matcher(url).matches()) {
                return true;
            }
        }
        return false;
    }

    /**
     * Returns <code>true</code> if the path info associated with the given request is contained in the configured excluded paths.
     *
     * @param request The request to check
     * @return <code>true</code> if the path-info associate with the given request is contained in the configured excluded paths.
     */
    private boolean isExcludedPath(HttpServletRequest request) {
        if (this.excludedPaths == null) {
            return false;
        }
        String path = request.getPathInfo();
        for (final String excludedPath : this.excludedPaths) {
            if (excludedPath != null && excludedPath.equals(path)) {
                return true;
            }
        }
        return false;
    }
    
    /**
     * Returns <code>true</code> if the provided user agent matches any present exclusion regexp pattern.
     *
     * @param userAgent The user agent string to check
     * @return <code>true</code> if the user agent matches any exclusion pattern.
     */
    private boolean isExcludedRegexUserAgent(String userAgent) {
        for (final Pattern pattern : this.excludedRegexUserAgents) {
            if (pattern.matcher(userAgent).matches()) {
                return true;
            }
        }
        return false;
    }

    /**
     * Returns <code>true</code> if the given request can be assumed to be sent
     * by a client browser such as Firefix, Internet Explorer, etc.
     * <p>
     * This method inspects the <code>User-Agent</code> header and returns
     * <code>true</code> if the header contains the string <i>Mozilla</i> (known
     * to be contained in Firefox, Internet Explorer, WebKit-based browsers
     * User-Agent) or <i>Opera</i> (known to be contained in the Opera
     * User-Agent).
     *
     * @param request The request to inspect
     * @return <code>true</code> if the request is assumed to be sent by a
     * browser.
     */
    protected boolean isBrowserRequest(final HttpServletRequest request) {
        final String userAgent = request.getHeader(USER_AGENT);
        return userAgent != null
                && (userAgent.contains(BROWSER_CLASS_MOZILLA) || userAgent.contains(BROWSER_CLASS_OPERA))
                && !isExcludedRegexUserAgent(userAgent);
    }

    /**
     * Print out the allowedReferrers
     * @see org.apache.felix.webconsole.ConfigurationPrinter#printConfiguration(java.io.PrintWriter)
     * @param pw the PrintWriter object
     */
    public void printConfiguration(final PrintWriter pw) {
        pw.println("Current Apache Sling Referrer Filter Allowed Referrers:");
        pw.println();
        for (final URL url : allowedUriReferrers) {
            pw.println(url.toString());
        }
        for (final Pattern pattern : allowedRegexReferrers) {
            pw.println(pattern.toString());
        }
    }
}<|MERGE_RESOLUTION|>--- conflicted
+++ resolved
@@ -375,18 +375,15 @@
     }
 
     boolean isValidRequest(final HttpServletRequest request) {
-<<<<<<< HEAD
         final String origin = request.getHeader("origin");
         if (origin != null && origin.trim().length() != 0 && this.bypassWithOrigin) {
             return true;
         }
-=======
         // ignore referrer check if the request matches any of the configured excluded path.
         if (isExcludedPath(request)) {
             return true;
         }
         
->>>>>>> 86415258
         final String referrer = request.getHeader("referer");
         // check for missing/empty referrer
         if (referrer == null || referrer.trim().length() == 0) {
